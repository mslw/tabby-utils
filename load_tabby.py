--- conflicted
+++ resolved
@@ -393,18 +393,12 @@
 parser.add_argument("--encoding", help="encoding to use when loading tabby")
 args = parser.parse_args()
 
-<<<<<<< HEAD
 # Load manually entered lookup tables
 with Path(__file__).with_name("lookup_tables.toml").open("rb") as f:
     lookup_tables = tomli.load(f)
 grant_lut = lookup_tables["funding"]
 
 # Load the tabby record
-record = load_tabby(
-    args.tabby_path,  # projects/project-a/example-record/dataset@tby-crc1451v0.tsv
-    cpaths=[Path(__file__).parent / "conventions"],
-)
-=======
 if args.encoding:
     record = load_tabby(
         args.tabby_path,
@@ -416,7 +410,6 @@
         args.tabby_path,
         cpaths=[Path(__file__).parent / "conventions"],
     )
->>>>>>> 949cb18d
 
 expanded = jsonld.expand(record)
 compacted = jsonld.compact(record, ctx=cat_context)
